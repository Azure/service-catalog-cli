# Service Catalog CLI

[![CircleCI](https://circleci.com/gh/Azure/service-catalog-cli.svg?style=svg&circle-token=98d6d64c981e70b76736fb3f05a0b41b4fec47cf)](https://circleci.com/gh/Azure/service-catalog-cli)

This project is a command-line interface (CLI) for interacting with
[Kubernetes Service Catalog](https://github.com/kubernetes-incubator/service-catalog)
resources.

| 🚨  | Our releases follow [semver](https://semver.org) and the project is in **alpha** status. This means that no assurances are made about backwards compatibility or stability. Before we hit v1.0.0, breaking changes are indicated by bumping the minor version. |
|---|---|

The goal of the CLI is to provide an easy user interface for Service Catalog users
to inspect and modify the state of resources in the system.

# Install

## Bash
```bash
curl -sLO https://servicecatalogcli.blob.core.windows.net/cli/latest/$(uname -s)/$(uname -m)/svcat
chmod +x ./svcat
mv ./svcat /usr/local/bin/
svcat --version
```

## PowerShell

```powershell
iwr 'https://servicecatalogcli.blob.core.windows.net/cli/latest/Windows/x86_64/svcat.exe' -UseBasicParsing -OutFile svcat.exe
mkdir -f ~\bin
$env:PATH += ";${pwd}\bin"
svcat --version
```

The snippet above adds a directory to your PATH for the current session only.
You will need to find a permanent location for it and add it to your PATH.

## Manual
1. Download the appropriate binary for your operating system:
    * macOS: https://servicecatalogcli.blob.core.windows.net/cli/latest/Darwin/x86_64/svcat
    * Windows: https://servicecatalogcli.blob.core.windows.net/cli/latest/Windows/x86_64/svcat.exe
    * Linux: https://servicecatalogcli.blob.core.windows.net/cli/latest/Linux/x86_64/svcat
1. Make the binary executable.
1. Move the binary to a directory on your `PATH`.

# Use

This CLI is called `svcat` on the command line. Run `svcat -h` to see the available
commands.

Below are some common tasks made easy with `svcat`. The example output assumes that [Open Service Broker for Azure](https://github.com/Azure/open-service-broker-azure/) is installed on the cluster.

## Find brokers installed on the cluster

```console
$ svcat get brokers
```

## List available service classes

```console
$ svcat get classes
            NAME                      DESCRIPTION                             UUID
+--------------------------+--------------------------------+--------------------------------------+
  azure-rediscache           Azure Redis Cache                0346088a-d4b2-4478-aa32-f18e295ec1d9
  azure-storage              Azure Storage                    2e2fc314-37b6-4587-8127-8f9ee8b33fea
  azure-aci                  Azure Container Instance         451d5d19-4575-4d4a-9474-116f705ecc95
  azure-cosmos-document-db   Azure DocumentDB provided by     6330de6f-a561-43ea-a15e-b99f44d183e6
                             CosmosDB and accessible via
                             SQL (DocumentDB), Gremlin
                             (Graph), and Table (Key-Value)
                             APIs
  azure-servicebus           Azure Service Bus                6dc44338-2f13-4bc5-9247-5b1b3c5462d3
  azure-eventhub             Azure Event Hub Service          7bade660-32f1-4fd7-b9e6-d416d975170b
  azure-cosmos-mongo-db      MongoDB on Azure provided by     8797a079-5346-4e84-8018-b7d5ea5c0e3a
                             CosmosDB
  azure-mysqldb              Azure Database for MySQL         997b8372-8dac-40ac-ae65-758b4a5075a5
                             Service
  azure-postgresqldb         Azure Database for PostgreSQL    b43b4bba-5741-4d98-a10b-17dc5cee0175
                             Service
  azuresearch                Azure Search                     c54902aa-3027-4c5c-8e96-5b3d3b452f7f
  azure-keyvault             Azure Key Vault                  d90c881e-c9bb-4e07-a87b-fcfe87e03276
  azure-sqldb                Azure SQL Database Service       fb9bc99e-0aa9-11e6-8a8a-000d3a002ed5
```

<<<<<<< HEAD
To trigger a sync of an individual broker's catalog:

```console
svcat sync broker <broker name>
```

## Commands for `ClusterServiceClass`es

To get a list of all the `ClusterServiceClass`es in the cluster (i.e. the catalog):
=======
## View service plans associated with a class
>>>>>>> 14235447

```console
$ svcat describe class azure-mysqldb --traverse
  Name:          azure-mysqldb
  Description:   Azure Database for MySQL Service
  UUID:          997b8372-8dac-40ac-ae65-758b4a5075a5
  Status:        Active
  Tags:          Azure, MySQL, Database

Plans:
     NAME             DESCRIPTION
+-------------+-------------------------+
  standard800   Standard Tier, 800 DTUs
  basic100      Basic Tier, 100 DTUs
  basic50       Basic Tier, 50 DTUs.
  standard200   Standard Tier, 200 DTUs
  standard400   Standard Tier, 400 DTUs
  standard100   Standard Tier, 100 DTUs
```

## View all instances of a service plan on the cluster

```console
$ svcat describe plan standard800 --traverse
  Name:          standard800
  Description:   Standard Tier, 800 DTUs
  UUID:          08e4b43a-36bc-447e-a81f-8202b13e339c
  Class:         azure-mysqldb
  Status:        Active
  Free:          false

Instances:
                NAME                  NAMESPACE   STATUS
+-----------------------------------+-----------+--------+
  deepthoughts-ghost-mysql-instance   cms         Ready
  ponycms-wordpress-mysql-instance    cms         Ready
```

## List all service instances in a namespace

```console
$ svcat get bindings --namespace cms
                NAME                 NAMESPACE               INSTANCE                STATUS
+----------------------------------+-----------+-----------------------------------+--------+
  deepthoughts-ghost-mysql-binding   cms         deepthoughts-ghost-mysql-instance   Ready
  ponycms-wordpress-mysql-binding    cms         ponycms-wordpress-mysql-instance    Ready
```

## View the details of a service instance

```console
$ svcat describe instance ponycms-wordpress-mysql-instance --traverse
  Name:        ponycms-wordpress-mysql-instance
  Namespace:   cms
  Status:      Ready - The instance was provisioned successfully @ 2017-11-30 13:11:49 -0600 CST
  Class:       azure-mysqldb
  Plan:        standard800

Class:
  Name:     azure-mysqldb
  UUID:     997b8372-8dac-40ac-ae65-758b4a5075a5
  Status:   Active

Plan:
  Name:     standard800
  UUID:     08e4b43a-36bc-447e-a81f-8202b13e339c
  Status:   Active

Broker:
  Name:     asb
  Status:   Ready
```

# Contributing

For details on how to contribute to this project, please see
[contributing.md](./docs/contributing.md).

This project welcomes contributions and suggestions.  Most contributions require you to agree to a
Contributor License Agreement (CLA) declaring that you have the right to, and actually do, grant us
the rights to use your contribution. For details, visit https://cla.microsoft.com.

When you submit a pull request, a CLA-bot will automatically determine whether you need to provide
a CLA and decorate the PR appropriately (e.g., label, comment). Simply follow the instructions
provided by the bot. You will only need to do this once across all repos using our CLA.

This project has adopted the [Microsoft Open Source Code of Conduct](https://opensource.microsoft.com/codeofconduct/).
For more information see the [Code of Conduct FAQ](https://opensource.microsoft.com/codeofconduct/faq/) or
contact [opencode@microsoft.com](mailto:opencode@microsoft.com) with any additional questions or comments.<|MERGE_RESOLUTION|>--- conflicted
+++ resolved
@@ -82,19 +82,7 @@
   azure-sqldb                Azure SQL Database Service       fb9bc99e-0aa9-11e6-8a8a-000d3a002ed5
 ```
 
-<<<<<<< HEAD
-To trigger a sync of an individual broker's catalog:
-
-```console
-svcat sync broker <broker name>
-```
-
-## Commands for `ClusterServiceClass`es
-
-To get a list of all the `ClusterServiceClass`es in the cluster (i.e. the catalog):
-=======
 ## View service plans associated with a class
->>>>>>> 14235447
 
 ```console
 $ svcat describe class azure-mysqldb --traverse
