--- conflicted
+++ resolved
@@ -189,7 +189,6 @@
   Status:   Ready
 ```
 
-<<<<<<< HEAD
 ## Unbind all applications from an instance
 ```console
 $ svcat unbind ponycms-wordpress-mysql-instance
@@ -198,13 +197,13 @@
 ## Unbind a single application from an instance
 ```console
 $ svcat unbind --name ponycms-wordpress-mysql-binding
-=======
+```
+
 ## Delete a service instance
 Deprovisioning is the process of preparing an instance to be removed, and then deleting it.
 
 ```console
 $ svcat deprovision ponycms-wordpress-mysql-instance
->>>>>>> 3a40aa64
 ```
 
 # Contributing
