package output

import (
<<<<<<< HEAD
	"io"
=======
	"fmt"
>>>>>>> e5c1fc10

	"github.com/kubernetes-incubator/service-catalog/pkg/apis/servicecatalog/v1beta1"
)

func getBindingStatusCondition(status v1beta1.ServiceBindingStatus) v1beta1.ServiceBindingCondition {
	if len(status.Conditions) > 0 {
		return status.Conditions[len(status.Conditions)-1]
	}
	return v1beta1.ServiceBindingCondition{}
}

func getBindingStatusShort(status v1beta1.ServiceBindingStatus) string {
	lastCond := getBindingStatusCondition(status)
	return string(lastCond.Type)
}

func getBindingStatusFull(status v1beta1.ServiceBindingStatus) string {
	lastCond := getBindingStatusCondition(status)
	return formatStatusText(string(lastCond.Type), lastCond.Message, lastCond.LastTransitionTime)
}

// WriteBindingDetails prints a list of bindings.
func WriteBindingList(w io.Writer, bindings ...v1beta1.ServiceBinding) {
	t := NewListTable(w)
	t.SetHeader([]string{
		"Name",
		"Namespace",
		"Instance",
		"Status",
	})

	for _, binding := range bindings {
		t.Append([]string{
			binding.Name,
			binding.Namespace,
			binding.Spec.ServiceInstanceRef.Name,
			getBindingStatusShort(binding.Status),
		})
	}

	t.Render()
}

// WriteBindingDetails prints details for a single binding.
func WriteBindingDetails(w io.Writer, binding *v1beta1.ServiceBinding) {
	t := NewDetailsTable(w)

	t.AppendBulk([][]string{
		{"Name:", binding.Name},
		{"Namespace:", binding.Namespace},
		{"Status:", getBindingStatusFull(binding.Status)},
		{"Instance:", binding.Spec.ServiceInstanceRef.Name},
	})

	t.Render()
}

// WriteAssociatedBindings prints a list of bindings associated with an instance.
func WriteAssociatedBindings(bindings []v1beta1.ServiceBinding) {
	fmt.Println("\nBindings:")
	if len(bindings) == 0 {
		fmt.Println("No bindings defined")
		return
	}

	t := NewListTable()
	t.SetHeader([]string{
		"Name",
		"Status",
	})
	for _, binding := range bindings {
		t.Append([]string{
			binding.Name,
			getBindingStatusShort(binding.Status),
		})
	}
	t.Render()
}<|MERGE_RESOLUTION|>--- conflicted
+++ resolved
@@ -1,11 +1,8 @@
 package output
 
 import (
-<<<<<<< HEAD
+	"fmt"
 	"io"
-=======
-	"fmt"
->>>>>>> e5c1fc10
 
 	"github.com/kubernetes-incubator/service-catalog/pkg/apis/servicecatalog/v1beta1"
 )
@@ -64,14 +61,14 @@
 }
 
 // WriteAssociatedBindings prints a list of bindings associated with an instance.
-func WriteAssociatedBindings(bindings []v1beta1.ServiceBinding) {
-	fmt.Println("\nBindings:")
+func WriteAssociatedBindings(w io.Writer, bindings []v1beta1.ServiceBinding) {
+	fmt.Fprintln(w, "\nBindings:")
 	if len(bindings) == 0 {
-		fmt.Println("No bindings defined")
+		fmt.Fprintln(w, "No bindings defined")
 		return
 	}
 
-	t := NewListTable()
+	t := NewListTable(w)
 	t.SetHeader([]string{
 		"Name",
 		"Status",
