--- conflicted
+++ resolved
@@ -61,17 +61,10 @@
 }
 
 // WriteAssociatedInstances prints a list of instances associated with a plan.
-<<<<<<< HEAD
-func WriteAssociatedInstances(w io.Writer, instances *v1beta1.ServiceInstanceList) {
+func WriteAssociatedInstances(w io.Writer, instances []v1beta1.ServiceInstance) {
 	fmt.Fprintln(w, "\nInstances:")
-	if len(instances.Items) == 0 {
+	if len(instances) == 0 {
 		fmt.Fprintln(w, "No instances defined")
-=======
-func WriteAssociatedInstances(instances []v1beta1.ServiceInstance) {
-	fmt.Println("\nInstances:")
-	if len(instances) == 0 {
-		fmt.Println("No instances defined")
->>>>>>> e5c1fc10
 		return
 	}
 
