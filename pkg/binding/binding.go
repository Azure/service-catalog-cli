package binding

import (
	"fmt"
	"strings"
	"sync"

<<<<<<< HEAD
	"github.com/Azure/service-catalog-cli/pkg/traverse"
	"github.com/hashicorp/go-multierror"
=======
	"github.com/Azure/service-catalog-cli/pkg/client"
>>>>>>> 5a58ecd0
	"github.com/kubernetes-incubator/service-catalog/pkg/apis/servicecatalog/v1beta1"
	"github.com/kubernetes-incubator/service-catalog/pkg/client/clientset_generated/clientset"
	"k8s.io/apimachinery/pkg/apis/meta/v1"
)

func retrieveAll(cl *clientset.Clientset, ns string) (*v1beta1.ServiceBindingList, error) {
	bindings, err := cl.ServicecatalogV1beta1().ServiceBindings(ns).List(v1.ListOptions{})
	if err != nil {
		return nil, fmt.Errorf("unable to list bindings in %s (%s)", ns, err)
	}

	return bindings, nil
}

func retrieveByName(cl *clientset.Clientset, ns, name string) (*v1beta1.ServiceBinding, error) {
	binding, err := cl.ServicecatalogV1beta1().ServiceBindings(ns).Get(name, v1.GetOptions{})
	if err != nil {
		return nil, fmt.Errorf("unable to get binding '%s.%s' (%+v)", ns, name, err)
	}
	return binding, nil
}

<<<<<<< HEAD
func unbind(cl *clientset.Clientset, ns, instanceName string) error {
	instance := &v1beta1.ServiceInstance{
		ObjectMeta: v1.ObjectMeta{
			Namespace: ns,
			Name:      instanceName,
		},
	}
	bindings, err := traverse.InstanceToBindings(cl, instance)
	if err != nil {
		return err
	}

	var g sync.WaitGroup
	errs := make(chan error, len(bindings))
	for _, binding := range bindings {
		g.Add(1)
		go func(binding v1beta1.ServiceBinding) {
			defer g.Done()
			errs <- deleteBinding(cl, binding.Namespace, binding.Name)
		}(binding)
	}

	g.Wait()
	close(errs)

	// Collect any errors that occurred into a single formatted error
	bindErr := &multierror.Error{
		ErrorFormat: func(errors []error) string {
			return joinErrors("could not remove some bindings:", errors, "\n  ")
		},
	}
	for err := range errs {
		bindErr = multierror.Append(bindErr, err)
	}

	return bindErr.ErrorOrNil()
}

func deleteBinding(cl *clientset.Clientset, ns, bindingName string) error {
	err := cl.ServicecatalogV1beta1().ServiceBindings(ns).Delete(bindingName, &v1.DeleteOptions{})
	if err != nil {
		return fmt.Errorf("remove binding %s/%s failed (%s)", ns, bindingName, err)
	}
	return nil
}

func joinErrors(groupMsg string, errors []error, sep string, a ...interface{}) string {
	if len(errors) == 0 {
		return ""
	}

	msgs := make([]string, 0, len(errors)+1)
	msgs = append(msgs, fmt.Sprintf(groupMsg, a...))
	for _, err := range errors {
		msgs = append(msgs, err.Error())
	}

	return strings.Join(msgs, sep)
=======
func bind(cl *clientset.Clientset, namespace, bindingName, instanceName, secretName string,
	params map[string]string, secrets map[string]string) (*v1beta1.ServiceBinding, error) {
	request := &v1beta1.ServiceBinding{
		ObjectMeta: v1.ObjectMeta{
			Name:      bindingName,
			Namespace: namespace,
		},
		Spec: v1beta1.ServiceBindingSpec{
			ServiceInstanceRef: v1beta1.LocalObjectReference{
				Name: instanceName,
			},
			SecretName:     secretName,
			Parameters:     client.BuildParameters(params),
			ParametersFrom: client.BuildParametersFrom(secrets),
		},
	}

	result, err := cl.ServicecatalogV1beta1().ServiceBindings(namespace).Create(request)
	if err != nil {
		return nil, fmt.Errorf("bind request failed (%s)", err)
	}

	return result, nil
>>>>>>> 5a58ecd0
}<|MERGE_RESOLUTION|>--- conflicted
+++ resolved
@@ -5,12 +5,9 @@
 	"strings"
 	"sync"
 
-<<<<<<< HEAD
-	"github.com/Azure/service-catalog-cli/pkg/traverse"
+	"github.com/Azure/service-catalog-cli/pkg/client"
+	traverse "github.com/Azure/service-catalog-cli/pkg/traverse"
 	"github.com/hashicorp/go-multierror"
-=======
-	"github.com/Azure/service-catalog-cli/pkg/client"
->>>>>>> 5a58ecd0
 	"github.com/kubernetes-incubator/service-catalog/pkg/apis/servicecatalog/v1beta1"
 	"github.com/kubernetes-incubator/service-catalog/pkg/client/clientset_generated/clientset"
 	"k8s.io/apimachinery/pkg/apis/meta/v1"
@@ -33,7 +30,31 @@
 	return binding, nil
 }
 
-<<<<<<< HEAD
+func bind(cl *clientset.Clientset, namespace, bindingName, instanceName, secretName string,
+	params map[string]string, secrets map[string]string) (*v1beta1.ServiceBinding, error) {
+	request := &v1beta1.ServiceBinding{
+		ObjectMeta: v1.ObjectMeta{
+			Name:      bindingName,
+			Namespace: namespace,
+		},
+		Spec: v1beta1.ServiceBindingSpec{
+			ServiceInstanceRef: v1beta1.LocalObjectReference{
+				Name: instanceName,
+			},
+			SecretName:     secretName,
+			Parameters:     client.BuildParameters(params),
+			ParametersFrom: client.BuildParametersFrom(secrets),
+		},
+	}
+
+	result, err := cl.ServicecatalogV1beta1().ServiceBindings(namespace).Create(request)
+	if err != nil {
+		return nil, fmt.Errorf("bind request failed (%s)", err)
+	}
+
+	return result, nil
+}
+
 func unbind(cl *clientset.Clientset, ns, instanceName string) error {
 	instance := &v1beta1.ServiceInstance{
 		ObjectMeta: v1.ObjectMeta{
@@ -92,29 +113,4 @@
 	}
 
 	return strings.Join(msgs, sep)
-=======
-func bind(cl *clientset.Clientset, namespace, bindingName, instanceName, secretName string,
-	params map[string]string, secrets map[string]string) (*v1beta1.ServiceBinding, error) {
-	request := &v1beta1.ServiceBinding{
-		ObjectMeta: v1.ObjectMeta{
-			Name:      bindingName,
-			Namespace: namespace,
-		},
-		Spec: v1beta1.ServiceBindingSpec{
-			ServiceInstanceRef: v1beta1.LocalObjectReference{
-				Name: instanceName,
-			},
-			SecretName:     secretName,
-			Parameters:     client.BuildParameters(params),
-			ParametersFrom: client.BuildParametersFrom(secrets),
-		},
-	}
-
-	result, err := cl.ServicecatalogV1beta1().ServiceBindings(namespace).Create(request)
-	if err != nil {
-		return nil, fmt.Errorf("bind request failed (%s)", err)
-	}
-
-	return result, nil
->>>>>>> 5a58ecd0
 }